--- conflicted
+++ resolved
@@ -120,8 +120,7 @@
                             .field(Fields._VERSION, response.getVersion());
                     if (response.getMatches() != null) {
                         builder.startArray(Fields.MATCHES);
-<<<<<<< HEAD
-                        for (PercolatorExecutor.PercolationMatch match : response.matches()) {
+                        for (PercolatorExecutor.PercolationMatch match : response.getMatches()) {
                             builder.startObject();
                             builder.field("match", match.getMatch());
 
@@ -143,10 +142,6 @@
                             }
 
                             builder.endObject();
-=======
-                        for (String match : response.getMatches()) {
-                            builder.value(match);
->>>>>>> ffbdc0a4
                         }
                         builder.endArray();
                     }
