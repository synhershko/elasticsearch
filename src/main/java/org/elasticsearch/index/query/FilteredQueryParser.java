/*
 * Licensed to Elasticsearch under one or more contributor
 * license agreements. See the NOTICE file distributed with
 * this work for additional information regarding copyright
 * ownership. Elasticsearch licenses this file to you under
 * the Apache License, Version 2.0 (the "License"); you may
 * not use this file except in compliance with the License.
 * You may obtain a copy of the License at
 *
 *    http://www.apache.org/licenses/LICENSE-2.0
 *
 * Unless required by applicable law or agreed to in writing,
 * software distributed under the License is distributed on an
 * "AS IS" BASIS, WITHOUT WARRANTIES OR CONDITIONS OF ANY
 * KIND, either express or implied.  See the License for the
 * specific language governing permissions and limitations
 * under the License.
 */

package org.elasticsearch.index.query;

import org.apache.lucene.search.BooleanClause.Occur;
import org.apache.lucene.search.BooleanQuery;
import org.apache.lucene.search.ConstantScoreQuery;
import org.apache.lucene.search.Query;
import org.elasticsearch.common.inject.Inject;
import org.elasticsearch.common.lucene.search.Queries;
import org.elasticsearch.common.xcontent.XContentParser;

import java.io.IOException;

/**
 *
 */
<<<<<<< HEAD
public class FilteredQueryParser extends BaseQueryParserTemp {
=======
@Deprecated
public class FilteredQueryParser implements QueryParser {
>>>>>>> 33fd2508

    public static final String NAME = "filtered";

    @Inject
    public FilteredQueryParser() {
    }

    @Override
    public String[] names() {
        return new String[]{NAME};
    }

    @Override
    public Query parse(QueryParseContext parseContext) throws IOException, QueryParsingException {
        XContentParser parser = parseContext.parser();

        Query query = Queries.newMatchAllQuery();
        Query filter = null;
        boolean filterFound = false;
        float boost = 1.0f;
        String queryName = null;

        String currentFieldName = null;
        XContentParser.Token token;

        while ((token = parser.nextToken()) != XContentParser.Token.END_OBJECT) {
            if (token == XContentParser.Token.FIELD_NAME) {
                currentFieldName = parser.currentName();
            } else if (parseContext.isDeprecatedSetting(currentFieldName)) {
                // skip
            } else if (token == XContentParser.Token.START_OBJECT) {
                if ("query".equals(currentFieldName)) {
                    query = parseContext.parseInnerQuery();
                } else if ("filter".equals(currentFieldName)) {
                    filterFound = true;
                    filter = parseContext.parseInnerFilter();
                } else {
                    throw new QueryParsingException(parseContext, "[filtered] query does not support [" + currentFieldName + "]");
                }
            } else if (token.isValue()) {
                if ("strategy".equals(currentFieldName)) {
                    // ignore
                } else if ("_name".equals(currentFieldName)) {
                    queryName = parser.text();
                } else if ("boost".equals(currentFieldName)) {
                    boost = parser.floatValue();
                } else {
                    throw new QueryParsingException(parseContext, "[filtered] query does not support [" + currentFieldName + "]");
                }
            }
        }

        // parsed internally, but returned null during parsing...
        if (query == null) {
            return null;
        }

        if (filter == null) {
            if (!filterFound) {
                // we allow for null filter, so it makes compositions on the client side to be simpler
                return query;
            } else {
                // even if the filter is not found, and its null, we should simply ignore it, and go
                // by the query
                return query;
            }
        }
        if (Queries.isConstantMatchAllQuery(filter)) {
            // this is an instance of match all filter, just execute the query
            return query;
        }

        // if its a match_all query, use constant_score
        if (Queries.isConstantMatchAllQuery(query)) {
            Query q = new ConstantScoreQuery(filter);
            q.setBoost(boost);
            return q;
        }

        BooleanQuery filteredQuery = Queries.filtered(query, filter);

        filteredQuery.setBoost(boost);
        if (queryName != null) {
            parseContext.addNamedQuery(queryName, filteredQuery);
        }
        return filteredQuery;
    }
}<|MERGE_RESOLUTION|>--- conflicted
+++ resolved
@@ -19,7 +19,6 @@
 
 package org.elasticsearch.index.query;
 
-import org.apache.lucene.search.BooleanClause.Occur;
 import org.apache.lucene.search.BooleanQuery;
 import org.apache.lucene.search.ConstantScoreQuery;
 import org.apache.lucene.search.Query;
@@ -32,12 +31,8 @@
 /**
  *
  */
-<<<<<<< HEAD
+@Deprecated
 public class FilteredQueryParser extends BaseQueryParserTemp {
-=======
-@Deprecated
-public class FilteredQueryParser implements QueryParser {
->>>>>>> 33fd2508
 
     public static final String NAME = "filtered";
 
