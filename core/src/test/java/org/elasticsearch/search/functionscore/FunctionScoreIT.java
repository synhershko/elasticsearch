/*
 * Licensed to Elasticsearch under one or more contributor
 * license agreements. See the NOTICE file distributed with
 * this work for additional information regarding copyright
 * ownership. Elasticsearch licenses this file to you under
 * the Apache License, Version 2.0 (the "License"); you may
 * not use this file except in compliance with the License.
 * You may obtain a copy of the License at
 *
 *    http://www.apache.org/licenses/LICENSE-2.0
 *
 * Unless required by applicable law or agreed to in writing,
 * software distributed under the License is distributed on an
 * "AS IS" BASIS, WITHOUT WARRANTIES OR CONDITIONS OF ANY
 * KIND, either express or implied.  See the License for the
 * specific language governing permissions and limitations
 * under the License.
 */

package org.elasticsearch.search.functionscore;

import org.elasticsearch.ElasticsearchException;
import org.elasticsearch.action.index.IndexRequestBuilder;
import org.elasticsearch.action.search.SearchResponse;
import org.elasticsearch.action.search.SearchType;
import org.elasticsearch.common.bytes.BytesArray;
import org.elasticsearch.common.geo.GeoPoint;
import org.elasticsearch.common.lucene.search.function.CombineFunction;
import org.elasticsearch.common.lucene.search.function.FieldValueFactorFunction;
import org.elasticsearch.common.lucene.search.function.FiltersFunctionScoreQuery;
import org.elasticsearch.common.xcontent.XContentBuilder;
import org.elasticsearch.index.query.MatchAllQueryBuilder;
import org.elasticsearch.index.query.functionscore.FunctionScoreQueryBuilder;
import org.elasticsearch.index.query.functionscore.ScoreFunctionBuilder;
import org.elasticsearch.index.query.functionscore.weight.WeightBuilder;
import org.elasticsearch.script.Script;
import org.elasticsearch.search.aggregations.bucket.terms.Terms;
import org.elasticsearch.test.ESIntegTestCase;
import org.junit.Test;

import java.io.IOException;
import java.util.ArrayList;
import java.util.List;
import java.util.concurrent.ExecutionException;

import static org.elasticsearch.client.Requests.searchRequest;
import static org.elasticsearch.common.xcontent.XContentFactory.jsonBuilder;
import static org.elasticsearch.index.query.QueryBuilders.constantScoreQuery;
import static org.elasticsearch.index.query.QueryBuilders.functionScoreQuery;
import static org.elasticsearch.index.query.QueryBuilders.termQuery;
import static org.elasticsearch.index.query.functionscore.ScoreFunctionBuilders.exponentialDecayFunction;
import static org.elasticsearch.index.query.functionscore.ScoreFunctionBuilders.fieldValueFactorFunction;
import static org.elasticsearch.index.query.functionscore.ScoreFunctionBuilders.gaussDecayFunction;
import static org.elasticsearch.index.query.functionscore.ScoreFunctionBuilders.linearDecayFunction;
import static org.elasticsearch.index.query.functionscore.ScoreFunctionBuilders.randomFunction;
import static org.elasticsearch.index.query.functionscore.ScoreFunctionBuilders.scriptFunction;
import static org.elasticsearch.index.query.functionscore.ScoreFunctionBuilders.weightFactorFunction;
import static org.elasticsearch.search.aggregations.AggregationBuilders.terms;
import static org.elasticsearch.search.builder.SearchSourceBuilder.searchSource;
import static org.elasticsearch.test.hamcrest.ElasticsearchAssertions.assertAcked;
import static org.elasticsearch.test.hamcrest.ElasticsearchAssertions.assertSearchResponse;
import static org.hamcrest.Matchers.closeTo;
import static org.hamcrest.Matchers.equalTo;
import static org.hamcrest.Matchers.greaterThan;
import static org.hamcrest.Matchers.is;

public class FunctionScoreIT extends ESIntegTestCase {

    static final String TYPE = "type";
    static final String INDEX = "index";
    static final String TEXT_FIELD = "text_field";
    static final String DOUBLE_FIELD = "double_field";
    static final String GEO_POINT_FIELD = "geo_point_field";
    static final XContentBuilder SIMPLE_DOC;
    static final XContentBuilder MAPPING_WITH_DOUBLE_AND_GEO_POINT_AND_TEXT_FIELD;

    @Test
    public void testExplainQueryOnlyOnce() throws IOException, ExecutionException, InterruptedException {
        assertAcked(prepareCreate("test").addMapping(
                "type1",
                jsonBuilder().startObject().startObject("type1").startObject("properties").startObject("test").field("type", "string")
                        .endObject().startObject("num").field("type", "float").endObject().endObject().endObject().endObject()));
        ensureYellow();

        client().prepareIndex()
                .setType("type1")
                .setId("1")
                .setIndex("test")
                .setSource(
                        jsonBuilder().startObject().field("test", "value").field("num", 10).endObject()).get();
        refresh();

        SearchResponse response = client().search(
                searchRequest().searchType(SearchType.QUERY_THEN_FETCH).source(
                        searchSource().explain(true).query(
                                functionScoreQuery(termQuery("test", "value"), new FunctionScoreQueryBuilder.FilterFunctionBuilder[]{
                                        new FunctionScoreQueryBuilder.FilterFunctionBuilder(gaussDecayFunction("num", 5, 5)),
                                        new FunctionScoreQueryBuilder.FilterFunctionBuilder(exponentialDecayFunction("num", 5, 5)),
                                        new FunctionScoreQueryBuilder.FilterFunctionBuilder(linearDecayFunction("num", 5, 5))
                                })))).get();
        String explanation = response.getHits().getAt(0).explanation().toString();

        checkQueryExplanationAppearsOnlyOnce(explanation);
        response = client().search(
                searchRequest().searchType(SearchType.QUERY_THEN_FETCH).source(
                        searchSource().explain(true).query(
                                functionScoreQuery(termQuery("test", "value"), fieldValueFactorFunction("num"))))).get();
        explanation = response.getHits().getAt(0).explanation().toString();
        checkQueryExplanationAppearsOnlyOnce(explanation);

        response = client().search(
                searchRequest().searchType(SearchType.QUERY_THEN_FETCH).source(
                        searchSource().explain(true).query(
                                functionScoreQuery(termQuery("test", "value"), randomFunction(10))))).get();
        explanation = response.getHits().getAt(0).explanation().toString();

        checkQueryExplanationAppearsOnlyOnce(explanation);
    }

    private void checkQueryExplanationAppearsOnlyOnce(String explanation) {
        // use some substring of the query explanation and see if it appears twice
        String queryExplanation = "idf(docFreq=1, maxDocs=1)";
        int queryExplanationIndex = explanation.indexOf(queryExplanation, 0);
        assertThat(queryExplanationIndex, greaterThan(-1));
        queryExplanationIndex = explanation.indexOf(queryExplanation, queryExplanationIndex + 1);
        assertThat(queryExplanationIndex, equalTo(-1));
    }

    static {
        XContentBuilder simpleDoc;
        XContentBuilder mappingWithDoubleAndGeoPointAndTestField;
        try {
            simpleDoc = jsonBuilder().startObject()
                    .field(TEXT_FIELD, "value")
                    .startObject(GEO_POINT_FIELD)
                    .field("lat", 10)
                    .field("lon", 20)
                    .endObject()
                    .field(DOUBLE_FIELD, Math.E)
                    .endObject();
        } catch (IOException e) {
            throw new ElasticsearchException("Exception while initializing FunctionScoreIT", e);
        }
        SIMPLE_DOC = simpleDoc;
        try {

            mappingWithDoubleAndGeoPointAndTestField = jsonBuilder().startObject()
                    .startObject(TYPE)
                    .startObject("properties")
                    .startObject(TEXT_FIELD)
                    .field("type", "string")
                    .endObject()
                    .startObject(GEO_POINT_FIELD)
                    .field("type", "geo_point")
                    .endObject()
                    .startObject(DOUBLE_FIELD)
                    .field("type", "double")
                    .endObject()
                    .endObject()
                    .endObject()
                    .endObject();
        } catch (IOException e) {
            throw new ElasticsearchException("Exception while initializing FunctionScoreIT", e);
        }
        MAPPING_WITH_DOUBLE_AND_GEO_POINT_AND_TEXT_FIELD = mappingWithDoubleAndGeoPointAndTestField;
    }

    @Test
    public void testExplain() throws IOException, ExecutionException, InterruptedException {
        assertAcked(prepareCreate(INDEX).addMapping(
                TYPE, MAPPING_WITH_DOUBLE_AND_GEO_POINT_AND_TEXT_FIELD
        ));
        ensureYellow();

        index(INDEX, TYPE, "1", SIMPLE_DOC);
        refresh();

        SearchResponse responseWithWeights = client().search(
                searchRequest().source(
                        searchSource().query(
                                functionScoreQuery(constantScoreQuery(termQuery(TEXT_FIELD, "value")), new FunctionScoreQueryBuilder.FilterFunctionBuilder[]{
                                        new FunctionScoreQueryBuilder.FilterFunctionBuilder(gaussDecayFunction(GEO_POINT_FIELD, new GeoPoint(10, 20), "1000km")),
                                        new FunctionScoreQueryBuilder.FilterFunctionBuilder(fieldValueFactorFunction(DOUBLE_FIELD).modifier(FieldValueFactorFunction.Modifier.LN).setWeight(2)),
                                        new FunctionScoreQueryBuilder.FilterFunctionBuilder(scriptFunction(new Script("_index['" + TEXT_FIELD + "']['value'].tf()")).setWeight(3))
                                })).explain(true))).actionGet();

        assertThat(
                responseWithWeights.getHits().getAt(0).getExplanation().toString(),
                equalTo("6.0 = function score, product of:\n  1.0 = ConstantScore(text_field:value), product of:\n    1.0 = boost\n    1.0 = queryNorm\n  6.0 = min of:\n    6.0 = function score, score mode [multiply]\n      1.0 = function score, product of:\n        1.0 = match filter: *:*\n        1.0 = Function for field geo_point_field:\n          1.0 = exp(-0.5*pow(MIN of: [Math.max(arcDistance([10.0, 20.0](=doc value),[10.0, 20.0](=origin)) - 0.0(=offset), 0)],2.0)/7.213475204444817E11)\n      2.0 = function score, product of:\n        1.0 = match filter: *:*\n        2.0 = product of:\n          1.0 = field value function: ln(doc['double_field'].value * factor=1.0)\n          2.0 = weight\n      3.0 = function score, product of:\n        1.0 = match filter: *:*\n        3.0 = product of:\n          1.0 = script score function, computed with script:\"[script: _index['text_field']['value'].tf(), type: inline, lang: null, params: null]\n            1.0 = _score: \n              1.0 = ConstantScore(text_field:value), product of:\n                1.0 = boost\n                1.0 = queryNorm\n          3.0 = weight\n    3.4028235E38 = maxBoost\n"));
        responseWithWeights = client().search(
                searchRequest().source(
                        searchSource().query(
                                functionScoreQuery(constantScoreQuery(termQuery(TEXT_FIELD, "value")), weightFactorFunction(4.0f)))
                                .explain(true))).actionGet();
        assertThat(
                responseWithWeights.getHits().getAt(0).getExplanation().toString(),
                equalTo("4.0 = function score, product of:\n  1.0 = ConstantScore(text_field:value), product of:\n    1.0 = boost\n    1.0 = queryNorm\n  4.0 = min of:\n    4.0 = product of:\n      1.0 = constant score 1.0 - no function provided\n      4.0 = weight\n    3.4028235E38 = maxBoost\n"));

    }

    @Test
    public void simpleWeightedFunctionsTest() throws IOException, ExecutionException, InterruptedException {
        assertAcked(prepareCreate(INDEX).addMapping(
                TYPE, MAPPING_WITH_DOUBLE_AND_GEO_POINT_AND_TEXT_FIELD
        ));
        ensureYellow();

        index(INDEX, TYPE, "1", SIMPLE_DOC);
        refresh();
        SearchResponse response = client().search(
                searchRequest().source(
                        searchSource().query(
                                functionScoreQuery(constantScoreQuery(termQuery(TEXT_FIELD, "value")), new FunctionScoreQueryBuilder.FilterFunctionBuilder[]{
                                        new FunctionScoreQueryBuilder.FilterFunctionBuilder(gaussDecayFunction(GEO_POINT_FIELD, new GeoPoint(10, 20), "1000km")),
                                        new FunctionScoreQueryBuilder.FilterFunctionBuilder(fieldValueFactorFunction(DOUBLE_FIELD).modifier(FieldValueFactorFunction.Modifier.LN)),
                                        new FunctionScoreQueryBuilder.FilterFunctionBuilder(scriptFunction(new Script("_index['" + TEXT_FIELD + "']['value'].tf()")))
                                })))).actionGet();
        SearchResponse responseWithWeights = client().search(
                searchRequest().source(
                        searchSource().query(
                                functionScoreQuery(constantScoreQuery(termQuery(TEXT_FIELD, "value")), new FunctionScoreQueryBuilder.FilterFunctionBuilder[]{
                                        new FunctionScoreQueryBuilder.FilterFunctionBuilder(gaussDecayFunction(GEO_POINT_FIELD, new GeoPoint(10, 20), "1000km").setWeight(2)),
                                        new FunctionScoreQueryBuilder.FilterFunctionBuilder(fieldValueFactorFunction(DOUBLE_FIELD).modifier(FieldValueFactorFunction.Modifier.LN).setWeight(2)),
                                        new FunctionScoreQueryBuilder.FilterFunctionBuilder(scriptFunction(new Script("_index['" + TEXT_FIELD + "']['value'].tf()")).setWeight(2))
                                })))).actionGet();

        assertSearchResponse(response);
        assertThat(response.getHits().getAt(0).getScore(), is(1.0f));
        assertThat(responseWithWeights.getHits().getAt(0).getScore(), is(8.0f));
    }

    @Test
    public void simpleWeightedFunctionsTestWithRandomWeightsAndRandomCombineMode() throws IOException, ExecutionException, InterruptedException {
        assertAcked(prepareCreate(INDEX).addMapping(
                TYPE,
                MAPPING_WITH_DOUBLE_AND_GEO_POINT_AND_TEXT_FIELD));
        ensureYellow();

        XContentBuilder doc = SIMPLE_DOC;
        index(INDEX, TYPE, "1", doc);
        refresh();
        ScoreFunctionBuilder[] scoreFunctionBuilders = getScoreFunctionBuilders();
        float[] weights = createRandomWeights(scoreFunctionBuilders.length);
        float[] scores = getScores(scoreFunctionBuilders);
        int weightscounter = 0;
        FunctionScoreQueryBuilder.FilterFunctionBuilder[] filterFunctionBuilders = new FunctionScoreQueryBuilder.FilterFunctionBuilder[scoreFunctionBuilders.length];
        for (ScoreFunctionBuilder builder : scoreFunctionBuilders) {
            filterFunctionBuilders[weightscounter] = new FunctionScoreQueryBuilder.FilterFunctionBuilder(builder.setWeight(weights[weightscounter]));
            weightscounter++;
        }
        FiltersFunctionScoreQuery.ScoreMode scoreMode = randomFrom(FiltersFunctionScoreQuery.ScoreMode.AVG, FiltersFunctionScoreQuery.ScoreMode.SUM,
                FiltersFunctionScoreQuery.ScoreMode.MIN, FiltersFunctionScoreQuery.ScoreMode.MAX, FiltersFunctionScoreQuery.ScoreMode.MULTIPLY);
        FunctionScoreQueryBuilder withWeights = functionScoreQuery(constantScoreQuery(termQuery(TEXT_FIELD, "value")), filterFunctionBuilders).scoreMode(scoreMode);

        SearchResponse responseWithWeights = client().search(
                searchRequest().source(searchSource().query(withWeights))
        ).actionGet();

        double expectedScore = computeExpectedScore(weights, scores, scoreMode);
        assertThat((float) expectedScore / responseWithWeights.getHits().getAt(0).getScore(), is(1.0f));
    }

    protected double computeExpectedScore(float[] weights, float[] scores, FiltersFunctionScoreQuery.ScoreMode scoreMode) {
        double expectedScore;
        switch(scoreMode) {
            case MULTIPLY:
                expectedScore = 1.0;
                break;
            case MAX:
                expectedScore = Float.MAX_VALUE * -1.0;
                break;
            case MIN:
                expectedScore = Float.MAX_VALUE;
                break;
            default:
                expectedScore = 0.0;
                break;
        }

        float weightSum = 0;
        for (int i = 0; i < weights.length; i++) {
            double functionScore = (double) weights[i] * scores[i];
            weightSum += weights[i];
            switch(scoreMode) {
                case AVG:
                    expectedScore += functionScore;
                    break;
                case MAX:
                    expectedScore = Math.max(functionScore, expectedScore);
                    break;
                case MIN:
                    expectedScore = Math.min(functionScore, expectedScore);
                    break;
                case SUM:
                    expectedScore += functionScore;
                    break;
                case MULTIPLY:
                    expectedScore *= functionScore;
                    break;
                default:
                    throw new UnsupportedOperationException();
            }
        }
        if (scoreMode == FiltersFunctionScoreQuery.ScoreMode.AVG) {
            expectedScore /= weightSum;
        }
        return expectedScore;
    }

    @Test
    public void simpleWeightedFunctionsTestSingleFunction() throws IOException, ExecutionException, InterruptedException {
        assertAcked(prepareCreate(INDEX).addMapping(
                TYPE,
                MAPPING_WITH_DOUBLE_AND_GEO_POINT_AND_TEXT_FIELD));
        ensureYellow();

        XContentBuilder doc = jsonBuilder().startObject()
                .field(TEXT_FIELD, "value")
                .startObject(GEO_POINT_FIELD)
                .field("lat", 12)
                .field("lon", 21)
                .endObject()
                .field(DOUBLE_FIELD, 10)
                .endObject();
        index(INDEX, TYPE, "1", doc);
        refresh();
        ScoreFunctionBuilder[] scoreFunctionBuilders = getScoreFunctionBuilders();
        ScoreFunctionBuilder scoreFunctionBuilder = scoreFunctionBuilders[randomInt(3)];
        float[] weights = createRandomWeights(1);
        float[] scores = getScores(scoreFunctionBuilder);
        FunctionScoreQueryBuilder withWeights = functionScoreQuery(constantScoreQuery(termQuery(TEXT_FIELD, "value")), scoreFunctionBuilder.setWeight(weights[0]));

        SearchResponse responseWithWeights = client().search(
                searchRequest().source(searchSource().query(withWeights))
        ).actionGet();

        assertThat( (double) scores[0] * weights[0]/ responseWithWeights.getHits().getAt(0).getScore(), closeTo(1.0, 1.e-6));

    }

    private float[] getScores(ScoreFunctionBuilder... scoreFunctionBuilders) {
        float[] scores = new float[scoreFunctionBuilders.length];
        int scorecounter = 0;
        for (ScoreFunctionBuilder builder : scoreFunctionBuilders) {
            SearchResponse response = client().search(
                    searchRequest().source(
                            searchSource().query(
                                    functionScoreQuery(constantScoreQuery(termQuery(TEXT_FIELD, "value")), builder)
                            ))).actionGet();
            scores[scorecounter] = response.getHits().getAt(0).getScore();
            scorecounter++;
        }
        return scores;
    }

    private float[] createRandomWeights(int size) {
        float[] weights = new float[size];
        for (int i = 0; i < weights.length; i++) {
            weights[i] = randomFloat() * (randomBoolean() ? 1.0f : -1.0f) * randomInt(100) + 1.e-6f;
        }
        return weights;
    }

    public ScoreFunctionBuilder[] getScoreFunctionBuilders() {
        ScoreFunctionBuilder[] builders = new ScoreFunctionBuilder[4];
        builders[0] = gaussDecayFunction(GEO_POINT_FIELD, new GeoPoint(10, 20), "1000km");
        builders[1] = randomFunction(10);
        builders[2] = fieldValueFactorFunction(DOUBLE_FIELD).modifier(FieldValueFactorFunction.Modifier.LN);
        builders[3] = scriptFunction(new Script("_index['" + TEXT_FIELD + "']['value'].tf()"));
        return builders;
    }

<<<<<<< HEAD
//    @Test
//    public void checkWeightOnlyCreatesBoostFunction() throws IOException {
//        assertAcked(prepareCreate(INDEX).addMapping(
//                TYPE,
//                MAPPING_WITH_DOUBLE_AND_GEO_POINT_AND_TEXT_FIELD));
//        ensureYellow();
//
//        index(INDEX, TYPE, "1", SIMPLE_DOC);
//        refresh();
//        String query =jsonBuilder().startObject()
//                .startObject("query")
//                .startObject("function_score")
//                .startArray("functions")
//                .startObject()
//                .field("weight",2)
//                .endObject()
//                .endArray()
//                .endObject()
//                .endObject()
//                .endObject().string();
//        SearchResponse response = client().search(
//                searchRequest().source(new BytesArray(query))
//                ).actionGet();
//        assertSearchResponse(response);
//        assertThat(response.getHits().getAt(0).score(), equalTo(2.0f));
//
//        query =jsonBuilder().startObject()
//                .startObject("query")
//                .startObject("function_score")
//                .field("weight",2)
//                .endObject()
//                .endObject()
//                .endObject().string();
//        response = client().search(
//                searchRequest().source(new BytesArray(query))
//        ).actionGet();
//        assertSearchResponse(response);
//        assertThat(response.getHits().getAt(0).score(), equalTo(2.0f));
//        response = client().search(
//                searchRequest().source(searchSource().query(functionScoreQuery().add(new WeightBuilder().setWeight(2.0f))))
//        ).actionGet();
//        assertSearchResponse(response);
//        assertThat(response.getHits().getAt(0).score(), equalTo(2.0f));
//        response = client().search(
//                searchRequest().source(searchSource().query(functionScoreQuery().add(weightFactorFunction(2.0f))))
//        ).actionGet();
//        assertSearchResponse(response);
//        assertThat(response.getHits().getAt(0).score(), equalTo(2.0f));
//    } NOCOMMIT fix this
=======
    @Test
    public void checkWeightOnlyCreatesBoostFunction() throws IOException {
        assertAcked(prepareCreate(INDEX).addMapping(
                TYPE,
                MAPPING_WITH_DOUBLE_AND_GEO_POINT_AND_TEXT_FIELD));
        ensureYellow();

        index(INDEX, TYPE, "1", SIMPLE_DOC);
        refresh();
        String query =jsonBuilder().startObject()
                .startObject("query")
                .startObject("function_score")
                .startArray("functions")
                .startObject()
                .field("weight",2)
                .endObject()
                .endArray()
                .endObject()
                .endObject()
                .endObject().string();
        SearchResponse response = client().search(
                searchRequest().source(new BytesArray(query))
                ).actionGet();
        assertSearchResponse(response);
        assertThat(response.getHits().getAt(0).score(), equalTo(2.0f));

        query =jsonBuilder().startObject()
                .startObject("query")
                .startObject("function_score")
                .field("weight",2)
                .endObject()
                .endObject()
                .endObject().string();
        response = client().search(
                searchRequest().source(new BytesArray(query))
        ).actionGet();
        assertSearchResponse(response);
        assertThat(response.getHits().getAt(0).score(), equalTo(2.0f));
        response = client().search(
                searchRequest().source(searchSource().query(functionScoreQuery(new WeightBuilder().setWeight(2.0f))))
        ).actionGet();
        assertSearchResponse(response);
        assertThat(response.getHits().getAt(0).score(), equalTo(2.0f));
        response = client().search(
                searchRequest().source(searchSource().query(functionScoreQuery(weightFactorFunction(2.0f))))
        ).actionGet();
        assertSearchResponse(response);
        assertThat(response.getHits().getAt(0).score(), equalTo(2.0f));
    }
>>>>>>> dbb01f5b

    @Test
    public void testScriptScoresNested() throws IOException {
        createIndex(INDEX);
        ensureYellow();
        index(INDEX, TYPE, "1", jsonBuilder().startObject().field("dummy_field", 1).endObject());
        refresh();
        SearchResponse response = client().search(
                searchRequest().source(
                        searchSource().query(
                                functionScoreQuery(
                                        functionScoreQuery(
                                                functionScoreQuery(scriptFunction(new Script("1"))),
                                                scriptFunction(new Script("_score.doubleValue()"))),
                                        scriptFunction(new Script("_score.doubleValue()"))
                                )
                        )
                )
        ).actionGet();
        assertSearchResponse(response);
        assertThat(response.getHits().getAt(0).score(), equalTo(1.0f));
    }

    @Test
    public void testScriptScoresWithAgg() throws IOException {
        createIndex(INDEX);
        ensureYellow();
        index(INDEX, TYPE, "1", jsonBuilder().startObject().field("dummy_field", 1).endObject());
        refresh();
        SearchResponse response = client().search(
                searchRequest().source(
                        searchSource().query(functionScoreQuery(scriptFunction(new Script("_score.doubleValue()")))).aggregation(
                                terms("score_agg").script(new Script("_score.doubleValue()")))
                )
        ).actionGet();
        assertSearchResponse(response);
        assertThat(response.getHits().getAt(0).score(), equalTo(1.0f));
        assertThat(((Terms) response.getAggregations().asMap().get("score_agg")).getBuckets().get(0).getKeyAsString(), equalTo("1.0"));
        assertThat(((Terms) response.getAggregations().asMap().get("score_agg")).getBuckets().get(0).getDocCount(), is(1l));
    }

    public void testMinScoreFunctionScoreBasic() throws IOException {
        index(INDEX, TYPE, jsonBuilder().startObject().field("num", 2).endObject());
        refresh();
        ensureYellow();
        float score = randomFloat();
        float minScore = randomFloat();
        SearchResponse searchResponse = client().search(
                searchRequest().source(
                        searchSource().query(
                                functionScoreQuery(scriptFunction(new Script(Float.toString(score)))).setMinScore(minScore)))
        ).actionGet();
        if (score < minScore) {
            assertThat(searchResponse.getHits().getTotalHits(), is(0l));
        } else {
            assertThat(searchResponse.getHits().getTotalHits(), is(1l));
        }

        searchResponse = client().search(
                searchRequest().source(searchSource().query(functionScoreQuery(new MatchAllQueryBuilder(), new FunctionScoreQueryBuilder.FilterFunctionBuilder[] {
                                new FunctionScoreQueryBuilder.FilterFunctionBuilder(scriptFunction(new Script(Float.toString(score)))),
                                new FunctionScoreQueryBuilder.FilterFunctionBuilder(scriptFunction(new Script(Float.toString(score))))
                        }).scoreMode(FiltersFunctionScoreQuery.ScoreMode.AVG).setMinScore(minScore)))
                ).actionGet();
        if (score < minScore) {
            assertThat(searchResponse.getHits().getTotalHits(), is(0l));
        } else {
            assertThat(searchResponse.getHits().getTotalHits(), is(1l));
        }
    }

    @Test
    public void testMinScoreFunctionScoreManyDocsAndRandomMinScore() throws IOException, ExecutionException, InterruptedException {
        List<IndexRequestBuilder> docs = new ArrayList<>();
        int numDocs = randomIntBetween(1, 100);
        int scoreOffset = randomIntBetween(-2 * numDocs, 2 * numDocs);
        int minScore = randomIntBetween(-2 * numDocs, 2 * numDocs);
        for (int i = 0; i < numDocs; i++) {
            docs.add(client().prepareIndex(INDEX, TYPE, Integer.toString(i)).setSource("num", i + scoreOffset));
        }
        indexRandom(true, docs);
        ensureYellow();
        Script script = new Script("return (doc['num'].value)");
        int numMatchingDocs = numDocs + scoreOffset - minScore;
        if (numMatchingDocs < 0) {
            numMatchingDocs = 0;
        }
        if (numMatchingDocs > numDocs) {
            numMatchingDocs = numDocs;
        }

        SearchResponse searchResponse = client().search(
                searchRequest().source(searchSource().query(functionScoreQuery(scriptFunction(script))
                        .setMinScore(minScore)).size(numDocs))).actionGet();
        assertMinScoreSearchResponses(numDocs, searchResponse, numMatchingDocs);

        searchResponse = client().search(
                searchRequest().source(searchSource().query(functionScoreQuery(new MatchAllQueryBuilder(), new FunctionScoreQueryBuilder.FilterFunctionBuilder[] {
                        new FunctionScoreQueryBuilder.FilterFunctionBuilder(scriptFunction(script)),
                        new FunctionScoreQueryBuilder.FilterFunctionBuilder(scriptFunction(script))
                }).scoreMode(FiltersFunctionScoreQuery.ScoreMode.AVG).setMinScore(minScore)).size(numDocs))).actionGet();
        assertMinScoreSearchResponses(numDocs, searchResponse, numMatchingDocs);
    }

    protected void assertMinScoreSearchResponses(int numDocs, SearchResponse searchResponse, int numMatchingDocs) {
        assertSearchResponse(searchResponse);
        assertThat((int) searchResponse.getHits().totalHits(), is(numMatchingDocs));
        int pos = 0;
        for (int hitId = numDocs - 1; (numDocs - hitId) < searchResponse.getHits().totalHits(); hitId--) {
            assertThat(searchResponse.getHits().getAt(pos).getId(), equalTo(Integer.toString(hitId)));
            pos++;
        }
    }

    @Test
    public void testWithEmptyFunctions() throws IOException, ExecutionException, InterruptedException {
        assertAcked(prepareCreate("test"));
        ensureYellow();
        index("test", "testtype", "1", jsonBuilder().startObject().field("text", "test text").endObject());
        refresh();

        // make sure that min_score works if functions is empty, see https://github.com/elastic/elasticsearch/issues/10253
        float termQueryScore = 0.19178301f;
        for (CombineFunction combineFunction : CombineFunction.values()) {
            testMinScoreApplied(combineFunction, termQueryScore);
        }
    }

    protected void testMinScoreApplied(CombineFunction boostMode, float expectedScore) throws InterruptedException, ExecutionException {
        SearchResponse response = client().search(
                searchRequest().source(
                        searchSource().explain(true).query(
                                functionScoreQuery(termQuery("text", "text")).boostMode(boostMode).setMinScore(0.1f)))).get();
        assertSearchResponse(response);
        assertThat(response.getHits().totalHits(), equalTo(1l));
        assertThat(response.getHits().getAt(0).getScore(), equalTo(expectedScore));

        response = client().search(
                searchRequest().source(
                        searchSource().explain(true).query(
                                functionScoreQuery(termQuery("text", "text")).boostMode(boostMode).setMinScore(2f)))).get();

        assertSearchResponse(response);
        assertThat(response.getHits().totalHits(), equalTo(0l));
    }
}
<|MERGE_RESOLUTION|>--- conflicted
+++ resolved
@@ -264,13 +264,13 @@
         double expectedScore;
         switch(scoreMode) {
             case MULTIPLY:
-                expectedScore = 1.0;
+            expectedScore = 1.0;
                 break;
             case MAX:
-                expectedScore = Float.MAX_VALUE * -1.0;
+            expectedScore = Float.MAX_VALUE * -1.0;
                 break;
             case MIN:
-                expectedScore = Float.MAX_VALUE;
+            expectedScore = Float.MAX_VALUE;
                 break;
             default:
                 expectedScore = 0.0;
@@ -283,19 +283,19 @@
             weightSum += weights[i];
             switch(scoreMode) {
                 case AVG:
-                    expectedScore += functionScore;
+                expectedScore += functionScore;
                     break;
                 case MAX:
-                    expectedScore = Math.max(functionScore, expectedScore);
+                expectedScore = Math.max(functionScore, expectedScore);
                     break;
                 case MIN:
-                    expectedScore = Math.min(functionScore, expectedScore);
+                expectedScore = Math.min(functionScore, expectedScore);
                     break;
                 case SUM:
-                    expectedScore += functionScore;
+                expectedScore += functionScore;
                     break;
                 case MULTIPLY:
-                    expectedScore *= functionScore;
+                expectedScore *= functionScore;
                     break;
                 default:
                     throw new UnsupportedOperationException();
@@ -370,7 +370,6 @@
         return builders;
     }
 
-<<<<<<< HEAD
 //    @Test
 //    public void checkWeightOnlyCreatesBoostFunction() throws IOException {
 //        assertAcked(prepareCreate(INDEX).addMapping(
@@ -410,67 +409,16 @@
 //        assertSearchResponse(response);
 //        assertThat(response.getHits().getAt(0).score(), equalTo(2.0f));
 //        response = client().search(
-//                searchRequest().source(searchSource().query(functionScoreQuery().add(new WeightBuilder().setWeight(2.0f))))
+//                searchRequest().source(searchSource().query(functionScoreQuery(new WeightBuilder().setWeight(2.0f))))
 //        ).actionGet();
 //        assertSearchResponse(response);
 //        assertThat(response.getHits().getAt(0).score(), equalTo(2.0f));
 //        response = client().search(
-//                searchRequest().source(searchSource().query(functionScoreQuery().add(weightFactorFunction(2.0f))))
+//                searchRequest().source(searchSource().query(functionScoreQuery(weightFactorFunction(2.0f))))
 //        ).actionGet();
 //        assertSearchResponse(response);
 //        assertThat(response.getHits().getAt(0).score(), equalTo(2.0f));
 //    } NOCOMMIT fix this
-=======
-    @Test
-    public void checkWeightOnlyCreatesBoostFunction() throws IOException {
-        assertAcked(prepareCreate(INDEX).addMapping(
-                TYPE,
-                MAPPING_WITH_DOUBLE_AND_GEO_POINT_AND_TEXT_FIELD));
-        ensureYellow();
-
-        index(INDEX, TYPE, "1", SIMPLE_DOC);
-        refresh();
-        String query =jsonBuilder().startObject()
-                .startObject("query")
-                .startObject("function_score")
-                .startArray("functions")
-                .startObject()
-                .field("weight",2)
-                .endObject()
-                .endArray()
-                .endObject()
-                .endObject()
-                .endObject().string();
-        SearchResponse response = client().search(
-                searchRequest().source(new BytesArray(query))
-                ).actionGet();
-        assertSearchResponse(response);
-        assertThat(response.getHits().getAt(0).score(), equalTo(2.0f));
-
-        query =jsonBuilder().startObject()
-                .startObject("query")
-                .startObject("function_score")
-                .field("weight",2)
-                .endObject()
-                .endObject()
-                .endObject().string();
-        response = client().search(
-                searchRequest().source(new BytesArray(query))
-        ).actionGet();
-        assertSearchResponse(response);
-        assertThat(response.getHits().getAt(0).score(), equalTo(2.0f));
-        response = client().search(
-                searchRequest().source(searchSource().query(functionScoreQuery(new WeightBuilder().setWeight(2.0f))))
-        ).actionGet();
-        assertSearchResponse(response);
-        assertThat(response.getHits().getAt(0).score(), equalTo(2.0f));
-        response = client().search(
-                searchRequest().source(searchSource().query(functionScoreQuery(weightFactorFunction(2.0f))))
-        ).actionGet();
-        assertSearchResponse(response);
-        assertThat(response.getHits().getAt(0).score(), equalTo(2.0f));
-    }
->>>>>>> dbb01f5b
 
     @Test
     public void testScriptScoresNested() throws IOException {
@@ -486,7 +434,7 @@
                                                 functionScoreQuery(scriptFunction(new Script("1"))),
                                                 scriptFunction(new Script("_score.doubleValue()"))),
                                         scriptFunction(new Script("_score.doubleValue()"))
-                                )
+                                        )
                         )
                 )
         ).actionGet();
@@ -534,7 +482,7 @@
                                 new FunctionScoreQueryBuilder.FilterFunctionBuilder(scriptFunction(new Script(Float.toString(score)))),
                                 new FunctionScoreQueryBuilder.FilterFunctionBuilder(scriptFunction(new Script(Float.toString(score))))
                         }).scoreMode(FiltersFunctionScoreQuery.ScoreMode.AVG).setMinScore(minScore)))
-                ).actionGet();
+        ).actionGet();
         if (score < minScore) {
             assertThat(searchResponse.getHits().getTotalHits(), is(0l));
         } else {
@@ -596,7 +544,7 @@
         float termQueryScore = 0.19178301f;
         for (CombineFunction combineFunction : CombineFunction.values()) {
             testMinScoreApplied(combineFunction, termQueryScore);
-        }
+    }
     }
 
     protected void testMinScoreApplied(CombineFunction boostMode, float expectedScore) throws InterruptedException, ExecutionException {
