--- conflicted
+++ resolved
@@ -155,7 +155,7 @@
         assertThat(changed, equalTo(false));
         assertThat(allocation.routingNodes().unassigned().ignored().size(), equalTo(1));
         assertThat(allocation.routingNodes().unassigned().ignored().get(0).shardId(), equalTo(shardId));
-        assertThat(allocation.routingNodes().unassigned().ignored().get(0).primaryTerm(), equalTo(0l));
+        assertThat(allocation.routingNodes().unassigned().ignored().get(0).primaryTerm(), equalTo(0L));
     }
 
     /**
@@ -179,19 +179,12 @@
     protected void assertShardAllocated(RoutingAllocation allocation, DiscoveryNode... nodes) {
         assertThat(allocation.routingNodes().unassigned().ignored().isEmpty(), equalTo(true));
         assertThat(allocation.routingNodes().shardsWithState(ShardRoutingState.INITIALIZING).size(), equalTo(1));
-<<<<<<< HEAD
         final Matcher<?>[] nodeMatchers = new Matcher<?>[nodes.length];
         for (int i = 0; i < nodes.length; i++) {
             nodeMatchers[i] = equalTo(nodes[i].id());
         }
         assertThat(allocation.routingNodes().shardsWithState(ShardRoutingState.INITIALIZING).get(0).currentNodeId(), anyOf((Matcher<? super Object>[]) nodeMatchers));
         assertThat(allocation.routingNodes().shardsWithState(ShardRoutingState.INITIALIZING).get(0).primaryTerm(), equalTo(1L));
-=======
-        assertThat(allocation.routingNodes().shardsWithState(ShardRoutingState.INITIALIZING).get(0).currentNodeId(), equalTo(node1.id()));
-        if (useAllocationIds) {
-            // check that allocation id is reused
-            assertThat(allocation.routingNodes().shardsWithState(ShardRoutingState.INITIALIZING).get(0).allocationId().getId(), equalTo("allocId1"));
-        }
     }
 
     /**
@@ -206,11 +199,7 @@
         testAllocator.addData(node2, 1, node1HasPrimaryShard ? replicaAllocId : primaryAllocId, !node1HasPrimaryShard);
         boolean changed = testAllocator.allocateUnassigned(allocation);
         assertThat(changed, equalTo(true));
-        assertThat(allocation.routingNodes().unassigned().ignored().isEmpty(), equalTo(true));
-        assertThat(allocation.routingNodes().shardsWithState(ShardRoutingState.INITIALIZING).size(), equalTo(1));
-        DiscoveryNode allocatedNode = node1HasPrimaryShard ? node1 : node2;
-        assertThat(allocation.routingNodes().shardsWithState(ShardRoutingState.INITIALIZING).get(0).currentNodeId(), equalTo(allocatedNode.id()));
->>>>>>> b5aee207
+        assertShardAllocated(allocation, node1HasPrimaryShard ? node1 : node2);
     }
 
     /**
@@ -313,144 +302,105 @@
     private RoutingAllocation getRestoreRoutingAllocation(AllocationDeciders allocationDeciders) {
         Version version = randomFrom(Version.CURRENT, Version.V_2_0_0);
         MetaData metaData = MetaData.builder()
-            .put(IndexMetaData.builder(shardId.getIndexName()).settings(settings(version)).numberOfShards(1).numberOfReplicas(0)
-                .putActiveAllocationIds(0, version == Version.CURRENT ? Sets.newHashSet("allocId") : Collections.emptySet()))
-            .build();
+                .put(IndexMetaData.builder(shardId.getIndexName()).settings(settings(version)).numberOfShards(1).numberOfReplicas(0)
+                        .putActiveAllocationIds(0, version == Version.CURRENT ? Sets.newHashSet("allocId") : Collections.emptySet()))
+                .build();
 
         RoutingTable routingTable = RoutingTable.builder()
-            .addAsRestore(metaData.index(shardId.getIndex()), new RestoreSource(new SnapshotId("test", "test"), version, shardId.getIndexName()))
-            .build();
-        ClusterState state = ClusterState.builder(org.elasticsearch.cluster.ClusterName.DEFAULT)
-            .metaData(metaData)
-            .routingTable(routingTable)
-            .nodes(DiscoveryNodes.builder().put(node1).put(node2).put(node3)).build();
-        return new RoutingAllocation(allocationDeciders, new RoutingNodes(state, false), state.nodes(), null, System.nanoTime());
-    }
-
-    /**
-     * Tests that when recovering using "recover_on_any_node" and we find a node with a shard copy and allocation
-     * deciders say yes, we allocate to that node.
-     */
-    public void testRecoverOnAnyNode() {
-        RoutingAllocation allocation = getRecoverOnAnyNodeRoutingAllocation(yesAllocationDeciders());
-        testAllocator.addData(node1, 1, randomFrom(null, "allocId"), randomBoolean());
-        boolean changed = testAllocator.allocateUnassigned(allocation);
-        assertThat(changed, equalTo(true));
-        assertThat(allocation.routingNodes().unassigned().ignored().isEmpty(), equalTo(true));
-        assertThat(allocation.routingNodes().shardsWithState(ShardRoutingState.INITIALIZING).size(), equalTo(1));
-    }
-
-    /**
-     * Tests that when recovering using "recover_on_any_node" and we find a node with a shard copy and allocation
-     * deciders say throttle, we add it to ignored shards.
-     */
-    public void testRecoverOnAnyNodeThrottle() {
-        RoutingAllocation allocation = getRestoreRoutingAllocation(throttleAllocationDeciders());
-        testAllocator.addData(node1, 1, randomFrom(null, "allocId"), randomBoolean());
-        boolean changed = testAllocator.allocateUnassigned(allocation);
-        assertThat(changed, equalTo(false));
-        assertThat(allocation.routingNodes().unassigned().ignored().isEmpty(), equalTo(false));
-    }
-
-    /**
-     * Tests that when recovering using "recover_on_any_node" and we find a node with a shard copy but allocation
-     * deciders say no, we still allocate to that node.
-     */
-    public void testRecoverOnAnyNodeForcesAllocateIfShardAvailable() {
-        RoutingAllocation allocation = getRecoverOnAnyNodeRoutingAllocation(noAllocationDeciders());
-        testAllocator.addData(node1, 1, randomFrom(null, "allocId"), randomBoolean());
-        boolean changed = testAllocator.allocateUnassigned(allocation);
-        assertThat(changed, equalTo(true));
-        assertThat(allocation.routingNodes().unassigned().ignored().isEmpty(), equalTo(true));
-        assertThat(allocation.routingNodes().shardsWithState(ShardRoutingState.INITIALIZING).size(), equalTo(1));
-    }
-
-    /**
-     * Tests that when recovering using "recover_on_any_node" and we don't find a node with a shard copy we let
-     * BalancedShardAllocator assign the shard
-     */
-    public void testRecoverOnAnyNodeDoesNotAssignIfNoShardAvailable() {
-        RoutingAllocation allocation = getRecoverOnAnyNodeRoutingAllocation(yesAllocationDeciders());
-        testAllocator.addData(node1, ShardStateMetaData.NO_VERSION, null, randomBoolean());
-        boolean changed = testAllocator.allocateUnassigned(allocation);
-        assertThat(changed, equalTo(false));
-        assertThat(allocation.routingNodes().unassigned().ignored().isEmpty(), equalTo(true));
-        assertThat(allocation.routingNodes().unassigned().size(), equalTo(1));
-    }
-
-    private RoutingAllocation getRecoverOnAnyNodeRoutingAllocation(AllocationDeciders allocationDeciders) {
-        Version version = randomFrom(Version.CURRENT, Version.V_2_0_0);
-        MetaData metaData = MetaData.builder()
-            .put(IndexMetaData.builder(shardId.getIndexName()).settings(settings(version)
-                .put(IndexMetaData.SETTING_SHARED_FILESYSTEM, true)
-                .put(IndexMetaData.SETTING_SHARED_FS_ALLOW_RECOVERY_ON_ANY_NODE, true))
-                .numberOfShards(1).numberOfReplicas(0).putActiveAllocationIds(0, version == Version.CURRENT ? Sets.newHashSet("allocId") : Collections.emptySet()))
-            .build();
-
-        RoutingTable routingTable = RoutingTable.builder()
-            .addAsRestore(metaData.index(shardId.getIndex()), new RestoreSource(new SnapshotId("test", "test"), Version.CURRENT, shardId.getIndexName()))
-            .build();
-        ClusterState state = ClusterState.builder(org.elasticsearch.cluster.ClusterName.DEFAULT)
-            .metaData(metaData)
-            .routingTable(routingTable)
-            .nodes(DiscoveryNodes.builder().put(node1).put(node2).put(node3)).build();
-        return new RoutingAllocation(allocationDeciders, new RoutingNodes(state, false), state.nodes(), null, System.nanoTime());
-    }
-
-    /**
-     * Tests that only when enough copies of the shard exists we are going to allocate it. This test
-     * verifies that with same version (1), and quorum allocation.
-     */
-    public void testEnoughCopiesFoundForAllocationOnLegacyIndex() {
-        MetaData metaData = MetaData.builder()
-                .put(IndexMetaData.builder(shardId.getIndexName()).settings(settings(Version.V_2_0_0)).numberOfShards(1).numberOfReplicas(2))
-                .build();
-        RoutingTable routingTable = RoutingTable.builder()
-                .addAsRecovery(metaData.index(shardId.getIndex()))
+                .addAsRestore(metaData.index(shardId.getIndex()), new RestoreSource(new SnapshotId("test", "test"), version, shardId.getIndexName()))
                 .build();
         ClusterState state = ClusterState.builder(org.elasticsearch.cluster.ClusterName.DEFAULT)
                 .metaData(metaData)
                 .routingTable(routingTable)
                 .nodes(DiscoveryNodes.builder().put(node1).put(node2).put(node3)).build();
-
-        RoutingAllocation allocation = new RoutingAllocation(yesAllocationDeciders(), new RoutingNodes(state, false), state.nodes(), null, System.nanoTime());
-        boolean changed = testAllocator.allocateUnassigned(allocation);
-        assertThat(changed, equalTo(false));
-        assertThat(allocation.routingNodes().unassigned().ignored().size(), equalTo(1));
-        assertThat(allocation.routingNodes().unassigned().ignored().get(0).shardId(), equalTo(shardId));
-        assertThat(allocation.routingNodes().shardsWithState(ShardRoutingState.UNASSIGNED).size(), equalTo(2)); // replicas
-
-        testAllocator.addData(node1, 1, null, randomBoolean());
-        allocation = new RoutingAllocation(yesAllocationDeciders(), new RoutingNodes(state, false), state.nodes(), null, System.nanoTime());
-        changed = testAllocator.allocateUnassigned(allocation);
-        assertThat(changed, equalTo(false));
-        assertThat(allocation.routingNodes().unassigned().ignored().size(), equalTo(1));
-        assertThat(allocation.routingNodes().unassigned().ignored().get(0).shardId(), equalTo(shardId));
-        assertThat(allocation.routingNodes().shardsWithState(ShardRoutingState.UNASSIGNED).size(), equalTo(2)); // replicas
-
-        testAllocator.addData(node2, 1, null, randomBoolean());
-        allocation = new RoutingAllocation(yesAllocationDeciders(), new RoutingNodes(state, false), state.nodes(), null, System.nanoTime());
-        changed = testAllocator.allocateUnassigned(allocation);
-        assertThat(changed, equalTo(true));
-        assertThat(allocation.routingNodes().shardsWithState(ShardRoutingState.UNASSIGNED).size(), equalTo(2)); // replicas
-        assertShardAllocated(allocation, node1, node2);
-    }
-
-    /**
-     * Tests that only when enough copies of the shard exists we are going to allocate it. This test
-     * verifies that even with different version, we treat different versions as a copy, and count them.
-     */
-    public void testEnoughCopiesFoundForAllocationOnLegacyIndexWithDifferentVersion() {
+        return new RoutingAllocation(allocationDeciders, new RoutingNodes(state, false), state.nodes(), null, System.nanoTime());
+    }
+
+    /**
+     * Tests that when recovering using "recover_on_any_node" and we find a node with a shard copy and allocation
+     * deciders say yes, we allocate to that node.
+     */
+    public void testRecoverOnAnyNode() {
+        RoutingAllocation allocation = getRecoverOnAnyNodeRoutingAllocation(yesAllocationDeciders());
+        testAllocator.addData(node1, 1, randomFrom(null, "allocId"), randomBoolean());
+        boolean changed = testAllocator.allocateUnassigned(allocation);
+        assertThat(changed, equalTo(true));
+        assertThat(allocation.routingNodes().unassigned().ignored().isEmpty(), equalTo(true));
+        assertThat(allocation.routingNodes().shardsWithState(ShardRoutingState.INITIALIZING).size(), equalTo(1));
+    }
+
+    /**
+     * Tests that when recovering using "recover_on_any_node" and we find a node with a shard copy and allocation
+     * deciders say throttle, we add it to ignored shards.
+     */
+    public void testRecoverOnAnyNodeThrottle() {
+        RoutingAllocation allocation = getRestoreRoutingAllocation(throttleAllocationDeciders());
+        testAllocator.addData(node1, 1, randomFrom(null, "allocId"), randomBoolean());
+        boolean changed = testAllocator.allocateUnassigned(allocation);
+        assertThat(changed, equalTo(false));
+        assertThat(allocation.routingNodes().unassigned().ignored().isEmpty(), equalTo(false));
+    }
+
+    /**
+     * Tests that when recovering using "recover_on_any_node" and we find a node with a shard copy but allocation
+     * deciders say no, we still allocate to that node.
+     */
+    public void testRecoverOnAnyNodeForcesAllocateIfShardAvailable() {
+        RoutingAllocation allocation = getRecoverOnAnyNodeRoutingAllocation(noAllocationDeciders());
+        testAllocator.addData(node1, 1, randomFrom(null, "allocId"), randomBoolean());
+        boolean changed = testAllocator.allocateUnassigned(allocation);
+        assertThat(changed, equalTo(true));
+        assertThat(allocation.routingNodes().unassigned().ignored().isEmpty(), equalTo(true));
+        assertThat(allocation.routingNodes().shardsWithState(ShardRoutingState.INITIALIZING).size(), equalTo(1));
+    }
+
+    /**
+     * Tests that when recovering using "recover_on_any_node" and we don't find a node with a shard copy we let
+     * BalancedShardAllocator assign the shard
+     */
+    public void testRecoverOnAnyNodeDoesNotAssignIfNoShardAvailable() {
+        RoutingAllocation allocation = getRecoverOnAnyNodeRoutingAllocation(yesAllocationDeciders());
+        testAllocator.addData(node1, ShardStateMetaData.NO_VERSION, null, randomBoolean());
+        boolean changed = testAllocator.allocateUnassigned(allocation);
+        assertThat(changed, equalTo(false));
+        assertThat(allocation.routingNodes().unassigned().ignored().isEmpty(), equalTo(true));
+        assertThat(allocation.routingNodes().unassigned().size(), equalTo(1));
+    }
+
+    private RoutingAllocation getRecoverOnAnyNodeRoutingAllocation(AllocationDeciders allocationDeciders) {
+        Version version = randomFrom(Version.CURRENT, Version.V_2_0_0);
         MetaData metaData = MetaData.builder()
-                .put(IndexMetaData.builder(shardId.getIndexName()).settings(settings(Version.V_2_0_0)).numberOfShards(1).numberOfReplicas(2))
-                .build();
+                .put(IndexMetaData.builder(shardId.getIndexName()).settings(settings(version)
+                        .put(IndexMetaData.SETTING_SHARED_FILESYSTEM, true)
+                        .put(IndexMetaData.SETTING_SHARED_FS_ALLOW_RECOVERY_ON_ANY_NODE, true))
+                        .numberOfShards(1).numberOfReplicas(0).putActiveAllocationIds(0, version == Version.CURRENT ? Sets.newHashSet("allocId") : Collections.emptySet()))
+                .build();
+
         RoutingTable routingTable = RoutingTable.builder()
-                .addAsRecovery(metaData.index(shardId.getIndex()))
+                .addAsRestore(metaData.index(shardId.getIndex()), new RestoreSource(new SnapshotId("test", "test"), Version.CURRENT, shardId.getIndexName()))
                 .build();
         ClusterState state = ClusterState.builder(org.elasticsearch.cluster.ClusterName.DEFAULT)
                 .metaData(metaData)
                 .routingTable(routingTable)
                 .nodes(DiscoveryNodes.builder().put(node1).put(node2).put(node3)).build();
+        return new RoutingAllocation(allocationDeciders, new RoutingNodes(state, false), state.nodes(), null, System.nanoTime());
+    }
+
+    /**
+     * Tests that only when enough copies of the shard exists we are going to allocate it. This test
+     * verifies that with same version (1), and quorum allocation.
+     */
+    public void testEnoughCopiesFoundForAllocationOnLegacyIndex() {
+        MetaData metaData = MetaData.builder()
+                .put(IndexMetaData.builder(shardId.getIndexName()).settings(settings(Version.V_2_0_0)).numberOfShards(1).numberOfReplicas(2))
+                .build();
+        RoutingTable routingTable = RoutingTable.builder()
+                .addAsRecovery(metaData.index(shardId.getIndex()))
+                .build();
+        ClusterState state = ClusterState.builder(org.elasticsearch.cluster.ClusterName.DEFAULT)
+                .metaData(metaData)
+                .routingTable(routingTable)
+                .nodes(DiscoveryNodes.builder().put(node1).put(node2).put(node3)).build();
 
         RoutingAllocation allocation = new RoutingAllocation(yesAllocationDeciders(), new RoutingNodes(state, false), state.nodes(), null, System.nanoTime());
         boolean changed = testAllocator.allocateUnassigned(allocation);
@@ -467,6 +417,45 @@
         assertThat(allocation.routingNodes().unassigned().ignored().get(0).shardId(), equalTo(shardId));
         assertThat(allocation.routingNodes().shardsWithState(ShardRoutingState.UNASSIGNED).size(), equalTo(2)); // replicas
 
+        testAllocator.addData(node2, 1, null, randomBoolean());
+        allocation = new RoutingAllocation(yesAllocationDeciders(), new RoutingNodes(state, false), state.nodes(), null, System.nanoTime());
+        changed = testAllocator.allocateUnassigned(allocation);
+        assertThat(changed, equalTo(true));
+        assertThat(allocation.routingNodes().shardsWithState(ShardRoutingState.UNASSIGNED).size(), equalTo(2)); // replicas
+        assertShardAllocated(allocation, node1, node2);
+    }
+
+    /**
+     * Tests that only when enough copies of the shard exists we are going to allocate it. This test
+     * verifies that even with different version, we treat different versions as a copy, and count them.
+     */
+    public void testEnoughCopiesFoundForAllocationOnLegacyIndexWithDifferentVersion() {
+        MetaData metaData = MetaData.builder()
+                .put(IndexMetaData.builder(shardId.getIndexName()).settings(settings(Version.V_2_0_0)).numberOfShards(1).numberOfReplicas(2))
+                .build();
+        RoutingTable routingTable = RoutingTable.builder()
+                .addAsRecovery(metaData.index(shardId.getIndex()))
+                .build();
+        ClusterState state = ClusterState.builder(org.elasticsearch.cluster.ClusterName.DEFAULT)
+                .metaData(metaData)
+                .routingTable(routingTable)
+                .nodes(DiscoveryNodes.builder().put(node1).put(node2).put(node3)).build();
+
+        RoutingAllocation allocation = new RoutingAllocation(yesAllocationDeciders(), new RoutingNodes(state, false), state.nodes(), null, System.nanoTime());
+        boolean changed = testAllocator.allocateUnassigned(allocation);
+        assertThat(changed, equalTo(false));
+        assertThat(allocation.routingNodes().unassigned().ignored().size(), equalTo(1));
+        assertThat(allocation.routingNodes().unassigned().ignored().get(0).shardId(), equalTo(shardId));
+        assertThat(allocation.routingNodes().shardsWithState(ShardRoutingState.UNASSIGNED).size(), equalTo(2)); // replicas
+
+        testAllocator.addData(node1, 1, null, randomBoolean());
+        allocation = new RoutingAllocation(yesAllocationDeciders(), new RoutingNodes(state, false), state.nodes(), null, System.nanoTime());
+        changed = testAllocator.allocateUnassigned(allocation);
+        assertThat(changed, equalTo(false));
+        assertThat(allocation.routingNodes().unassigned().ignored().size(), equalTo(1));
+        assertThat(allocation.routingNodes().unassigned().ignored().get(0).shardId(), equalTo(shardId));
+        assertThat(allocation.routingNodes().shardsWithState(ShardRoutingState.UNASSIGNED).size(), equalTo(2)); // replicas
+
         testAllocator.addData(node2, 2, null, randomBoolean());
         allocation = new RoutingAllocation(yesAllocationDeciders(), new RoutingNodes(state, false), state.nodes(), null, System.nanoTime());
         changed = testAllocator.allocateUnassigned(allocation);
@@ -479,8 +468,8 @@
     private RoutingAllocation routingAllocationWithOnePrimaryNoReplicas(AllocationDeciders deciders, boolean asNew, Version version, String... activeAllocationIds) {
         MetaData metaData = MetaData.builder()
                 .put(IndexMetaData.builder(shardId.getIndexName()).settings(settings(version))
-                    .numberOfShards(1).numberOfReplicas(0).putActiveAllocationIds(0, Sets.newHashSet(activeAllocationIds)))
-            .build();
+                        .numberOfShards(1).numberOfReplicas(0).putActiveAllocationIds(0, Sets.newHashSet(activeAllocationIds)))
+                .build();
         RoutingTable.Builder routingTableBuilder = RoutingTable.builder();
         if (asNew) {
             routingTableBuilder.addAsNew(metaData.index(shardId.getIndex()));
